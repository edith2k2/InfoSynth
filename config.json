--- conflicted
+++ resolved
@@ -1,19 +1,4 @@
 {
-<<<<<<< HEAD
-    "upload_dir": "data/uploads",
-    "library_path": "data/library.json",
-    "allowed_extensions": ["txt", "pdf", "docx", "json", "csv", "md", "html", "rtf", ".jpg", ".jpeg", ".png", ".bmp", ".tiff"],
-    "watch_folders": [
-        "test/downloads"
-    ],
-    "page_title": "InfoSynth",
-    "page_layout": "wide",
-    "index_dir": "data/indices",
-    "embedding_model": "sentence-transformers/all-mpnet-base-v2",
-    "max_search_steps": 3,
-    "use_embedding": true,
-    "top_k": 5
-=======
   "upload_dir": "data/uploads",
   "library_path": "data/library.json",
   "allowed_extensions": [
@@ -35,6 +20,6 @@
   "page_title": "InfoSynth",
   "page_layout": "wide",
   "max_search_steps": 3,
+  "use_embedding": true,
   "top_k": 5
->>>>>>> 18713a2f
 }