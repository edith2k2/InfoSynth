<<<<<<< HEAD
from datetime import datetime
from typing import List, Tuple, Optional
=======
from typing import List, Tuple
>>>>>>> 18713a2f
from pathlib import Path
from sklearn.feature_extraction.text import TfidfVectorizer, CountVectorizer
from sklearn.metrics.pairwise import cosine_similarity
from collections import defaultdict
import streamlit as st

import numpy as np
from rank_bm25 import BM25Okapi
<<<<<<< HEAD
import spacy

import importlib.util
=======
from pathlib import Path
from core.query_classifier import QueryClassifier
from utils.logger import AppLogger
>>>>>>> 18713a2f

ROOT_DIR = Path(__file__).resolve().parent.parent
logger = AppLogger(name="Retriever").get_logger()

<<<<<<< HEAD
from core.query_classifier import QueryClassifier, QueryType
from core.llm import llm_query_expansion
=======

>>>>>>> 18713a2f
class Retriever:
    def __init__(
        self, documents: List[str], doc_paths: List[str], max_results: int = 5, use_embedding: bool = False
    ):
        self.documents = documents
        self.doc_paths = doc_paths
<<<<<<< HEAD
        # TF-IDF
        self.vectorizer = TfidfVectorizer(stop_words="english")
        self.doc_vectors = self.vectorizer.fit_transform(documents)
        # BM25
        self.tokenized_docs = [self._tokenize_text(doc) for doc in documents]
        self.bm25_index = BM25Okapi(self.tokenized_docs)
        self.max_results = max_results
        #dense embeddign
        self.document_embeddings = None
        self.use_embedding = use_embedding
        if self.use_embedding:
            try:
                self.nlp = spacy.load("en_core_web_lg")
                self.document_embeddings = self._compute_document_embeddings()
            except Exception as e:
                print(f"Error loading spaCy model: {e}")
                self.use_embedding = False
=======
        self.vectorizer = None
        self.doc_vectors = None
        self.max_results = max_results
        if self.documents:
            self.vectorizer = TfidfVectorizer(stop_words="english")
            self.doc_vectors = self.vectorizer.fit_transform(self.documents)

            # BM25
            self.tokenized_docs = [self._tokenize_text(doc) for doc in documents]
            self.bm25_index = BM25Okapi(self.tokenized_docs)

>>>>>>> 18713a2f
        # Query Classifier
        self.query_classifier = QueryClassifier()

    def _tokenize_text(self, text: str) -> List[str]:
        """Tokenize text using sklearn's vectorizer"""
        vectorizer = CountVectorizer(
            lowercase=True, stop_words="english", token_pattern=r"(?u)\b\w\w+\b"
        )
        analyzer = vectorizer.build_analyzer()
        return analyzer(text)
<<<<<<< HEAD
    
    def _compute_document_embeddings(self):
        document_embeddings = []
        for doc in self.documents:
            # Get document vector (using spaCy's built-in word vectors)
            doc_vector = self.nlp(doc).vector
            document_embeddings.append(doc_vector)
        return np.array(document_embeddings)
    
    
    def search(self, query: str) -> List[Tuple[str, str, float]]:
        """
        Perform hybrid search using TF-IDF, BM25, and optionally dense embeddings
        Returns: List of (document snippet, source path, score)
=======

    def search(self, query: str) -> List[Tuple[str, str, float]]:
        """
        Perform hybrid search using both TF-IDF and BM25
        Returns: List of (document snippet, source path, score, additional scores information)
>>>>>>> 18713a2f
        """
        # Classify query to determine optimal weights
        query_analysis = self.query_classifier.analyze_query(query)

        # Get retrieval weights based on query type
        weights = query_analysis.weights
        sparse_weight = weights.get("sparse", 0.5)
        dense_weight = weights.get("dense", 0.5)

        # Get TF-IDF results
        query_vector = self.vectorizer.transform([query])
        tfidf_similarities = cosine_similarity(query_vector, self.doc_vectors).flatten()

        # BM25 results
        tokenized_query = self._tokenize_text(query)
        bm25_scores = np.array(self.bm25_index.get_scores(tokenized_query))

        # Normalize scores
        max_tfidf = max(tfidf_similarities) if max(tfidf_similarities) > 0 else 1
        max_bm25 = max(bm25_scores) if max(bm25_scores) > 0 else 1

        tfidf_norm = tfidf_similarities / max_tfidf
        bm25_norm = bm25_scores / max_bm25
<<<<<<< HEAD
        
        # Only use dense embeddings if enabled
        if self.use_embedding and hasattr(self, 'nlp') and self.document_embeddings is not None:
            semantic_weight = weights.get('semantic', 0.33)
            # Dense embedding similarity
            query_embedding = self.nlp(query).vector
            dense_similarities = np.array([
                np.dot(query_embedding, doc_embedding) / 
                (np.linalg.norm(query_embedding) * np.linalg.norm(doc_embedding) + 1e-8)
                for doc_embedding in self.document_embeddings
            ])
            
            # Normalize dense scores
            max_dense = max(dense_similarities) if max(dense_similarities) > 0 else 1
            dense_norm = dense_similarities / max_dense
            
            # Combine all scores using weights from query classifier
            combined_scores = (sparse_weight * tfidf_norm) + \
                            (dense_weight * bm25_norm) + \
                            (semantic_weight * dense_norm)
        else:
            # If embeddings not available, just use sparse search with equal weights
            combined_scores = (sparse_weight * tfidf_norm) + (dense_weight * bm25_norm)
        
        # Get top results
        ranked_indices = combined_scores.argsort()[::-1][:self.max_results]
        
=======

        # Combine scores with weights
        combined_scores = (dense_weight * tfidf_norm) + (sparse_weight * bm25_norm)

        # Get top results
        ranked_indices = combined_scores.argsort()[::-1][: self.max_results]

        # # Log some information about the search
        # st.session_state.setdefault('last_search_info', {})
        # st.session_state.last_search_info = {
        #     'query_type': query_analysis.query_type.value,
        #     'weights': {
        #         'sparse': sparse_weight,
        #         'dense': dense_weight,
        #     },
        #     'confidence': query_analysis.confidence
        # }

>>>>>>> 18713a2f
        results = []
        for idx in ranked_indices:
            # Include all scores for debug/comparison
            result_meta = {
                "combined_score": combined_scores[idx],
                "tfidf_score": tfidf_similarities[idx],
                "bm25_score": bm25_scores[idx],
            }
<<<<<<< HEAD
            
            # Only include dense score if embeddings were used
            if self.use_embedding and hasattr(self, 'nlp') and self.document_embeddings is not None:
                result_meta['dense_score'] = dense_similarities[idx]
            
            # Return the document, source and combined score
            results.append(
                (self.documents[idx], self.doc_paths[idx], combined_scores[idx], result_meta)
            )
            
        return results
    
    def query_expansion(self, query: str, num_k: int = 5) -> List[str]:
        """
        Perform query expansion with the help of LLM
        Returns: List of expanded queries
        """
        print("query", query, "num", num_k)
        expanded_queries = []
        for _ in range(num_k):
            expanded_query = llm_query_expansion(query, expanded_queries)
            expanded_queries.append(expanded_query)
        # print(expanded_queries)
        return expanded_queries

    def expanded_search(self, query: str) -> List[Tuple[str, str, float]]:
        """
        Perform search with query expansion
        Returns: List of (document snippet, source path, score)
        """
        expanded_queries = [query] + self.query_expansion(query)
        all_results = defaultdict(list)
        for eq in expanded_queries:
            results = self.search(eq)
            all_results[eq].extend(results)
        return dict(all_results)

    @staticmethod
    def load_and_chunk_files(
        library: dict, file_library_path: Path, chunk_size: int = 500
    ) -> Tuple[List[str], List[str]]:
        all_chunks = []
        all_sources = []
        updated = False

        for file_name in list(library.keys()):
            file_meta = library[file_name]
            file_path = Path(file_meta["file_path"])

            if not file_path.exists():
                continue

            # Get fresh file info
            file_info = file_path.stat()
            current_mtime = file_info.st_mtime
            created_time = file_info.st_ctime

            cached_mtime = file_meta.get("last_modified")
            needs_chunking = (
                "chunks" not in file_meta
                or not file_meta["chunks"]
                or cached_mtime != current_mtime
            )

            if needs_chunking:
                chunks, _ = read_and_chunk_file(file_path)
                file_meta["chunks"] = chunks
                file_meta["num_chunks"] = len(chunks)
                file_meta["last_modified"] = current_mtime
                updated = True
            else:
                chunks = file_meta["chunks"]

            # Always update core metadata
            file_meta["file_name"] = file_path.name
            file_meta["file_path"] = str(file_path.resolve())
            file_meta["size_kb"] = round(file_info.st_size / 1024, 2)
            file_meta["created_at"] = datetime.fromtimestamp(created_time).isoformat()

            library[file_name] = file_meta
            all_chunks.extend(chunks)
            all_sources.extend([str(file_path)] * len(chunks))

        if updated:
            with open(file_library_path, "w") as f:
                json.dump(library, f, indent=2)

        return library, all_chunks, all_sources


def read_text(file_path: Path) -> str:
    try:
        if file_path.suffix.lower() == ".txt":
            return file_path.read_text(encoding="utf-8")
        elif file_path.suffix.lower() == ".pdf":
            with fitz.open(file_path) as doc:
                return "\n".join([page.get_text() for page in doc])
        elif file_path.suffix.lower() == ".docx":
            doc = docx.Document(file_path)
            return "\n".join([para.text for para in doc.paragraphs])
        elif file_path.suffix.lower() == ".json":
            with open(file_path, "r", encoding="utf-8") as f:
                data = json.load(f)
                return json.dumps(data, indent=2)
        elif file_path.suffix.lower() == ".csv":
            with open(file_path, "r", encoding="utf-8") as f:
                reader = csv.reader(f)
                return "\n".join([", ".join(row) for row in reader])
        elif file_path.suffix.lower() == ".md":
            with open(file_path, "r", encoding="utf-8") as f:
                md_content = f.read()
                html_content = markdown.markdown(md_content)
                # need to convert HTML to text using BeautifulSoup
                soup = BeautifulSoup(html_content, "html.parser")
                return soup.get_text()
        elif file_path.suffix.lower() == ".html":
            with open(file_path, "r", encoding="utf-8") as f:
                html_content = f.read()
                soup = BeautifulSoup(html_content, "html.parser")
                return soup.get_text()
        elif file_path.suffix.lower() == ".rtf":
            with open(file_path, "r", encoding="utf-8") as f:
                rtf_content = f.read()
                return rtf_to_text(rtf_content)
        elif file_path.suffix.lower() in [".jpg", ".jpeg", ".png", ".bmp", ".tiff"]:
            # Perform OCR on image files
            image = Image.open(file_path)
            return pytesseract.image_to_string(image)
    except Exception as e:
        print(f"Failed to read file {file_path.name}: {e}")
    return ""


def chunk_text(text: str, chunk_size: int = 500, overlap: int = 50) -> List[str]:
    paragraphs = re.split(r"\n{2,}|(?<=\n)\s*(?=\S)", text.strip())
    paragraphs = [p.strip().replace("\n", " ") for p in paragraphs if p.strip()]

    chunks = []
    current_chunk = []
    current_length = 0

    for para in paragraphs:
        para_words = para.split()
        if not para_words:
            continue

        if current_length + len(para_words) <= chunk_size:
            current_chunk.extend(para_words)
            current_length += len(para_words)
        else:
            chunks.append(" ".join(current_chunk))
            overlap_words = current_chunk[-overlap:] if overlap > 0 else []
            current_chunk = overlap_words + para_words
            current_length = len(current_chunk)

    if current_chunk:
        chunks.append(" ".join(current_chunk))

    return chunks

def read_and_chunk_file(file_path: Path) -> Tuple[List[str], str]:
    text = read_text(file_path)
    chunks = chunk_text(text)
    return chunks, str(file_path)
=======

            # Return the document, source and combined score
            results.append(
                (
                    self.documents[idx],
                    self.doc_paths[idx],
                    combined_scores[idx],
                    result_meta,
                )
            )

        return results
>>>>>>> 18713a2f
<|MERGE_RESOLUTION|>--- conflicted
+++ resolved
@@ -1,9 +1,6 @@
-<<<<<<< HEAD
+
 from datetime import datetime
 from typing import List, Tuple, Optional
-=======
-from typing import List, Tuple
->>>>>>> 18713a2f
 from pathlib import Path
 from sklearn.feature_extraction.text import TfidfVectorizer, CountVectorizer
 from sklearn.metrics.pairwise import cosine_similarity
@@ -12,50 +9,28 @@
 
 import numpy as np
 from rank_bm25 import BM25Okapi
-<<<<<<< HEAD
 import spacy
 
 import importlib.util
-=======
+
 from pathlib import Path
 from core.query_classifier import QueryClassifier
 from utils.logger import AppLogger
->>>>>>> 18713a2f
+
 
 ROOT_DIR = Path(__file__).resolve().parent.parent
 logger = AppLogger(name="Retriever").get_logger()
 
-<<<<<<< HEAD
 from core.query_classifier import QueryClassifier, QueryType
 from core.llm import llm_query_expansion
-=======
-
->>>>>>> 18713a2f
+
 class Retriever:
     def __init__(
         self, documents: List[str], doc_paths: List[str], max_results: int = 5, use_embedding: bool = False
     ):
         self.documents = documents
         self.doc_paths = doc_paths
-<<<<<<< HEAD
-        # TF-IDF
-        self.vectorizer = TfidfVectorizer(stop_words="english")
-        self.doc_vectors = self.vectorizer.fit_transform(documents)
-        # BM25
-        self.tokenized_docs = [self._tokenize_text(doc) for doc in documents]
-        self.bm25_index = BM25Okapi(self.tokenized_docs)
-        self.max_results = max_results
-        #dense embeddign
-        self.document_embeddings = None
-        self.use_embedding = use_embedding
-        if self.use_embedding:
-            try:
-                self.nlp = spacy.load("en_core_web_lg")
-                self.document_embeddings = self._compute_document_embeddings()
-            except Exception as e:
-                print(f"Error loading spaCy model: {e}")
-                self.use_embedding = False
-=======
+
         self.vectorizer = None
         self.doc_vectors = None
         self.max_results = max_results
@@ -66,8 +41,17 @@
             # BM25
             self.tokenized_docs = [self._tokenize_text(doc) for doc in documents]
             self.bm25_index = BM25Okapi(self.tokenized_docs)
-
->>>>>>> 18713a2f
+            
+            #dense embedding
+            self.document_embeddings = None
+            self.use_embedding = use_embedding
+            if self.use_embedding:
+                try:
+                    self.nlp = spacy.load("en_core_web_lg")
+                    self.document_embeddings = self._compute_document_embeddings()
+                except Exception as e:
+                    print(f"Error loading spaCy model: {e}")
+                    self.use_embedding = False
         # Query Classifier
         self.query_classifier = QueryClassifier()
 
@@ -78,7 +62,7 @@
         )
         analyzer = vectorizer.build_analyzer()
         return analyzer(text)
-<<<<<<< HEAD
+
     
     def _compute_document_embeddings(self):
         document_embeddings = []
@@ -87,19 +71,11 @@
             doc_vector = self.nlp(doc).vector
             document_embeddings.append(doc_vector)
         return np.array(document_embeddings)
-    
-    
+
     def search(self, query: str) -> List[Tuple[str, str, float]]:
         """
         Perform hybrid search using TF-IDF, BM25, and optionally dense embeddings
-        Returns: List of (document snippet, source path, score)
-=======
-
-    def search(self, query: str) -> List[Tuple[str, str, float]]:
-        """
-        Perform hybrid search using both TF-IDF and BM25
         Returns: List of (document snippet, source path, score, additional scores information)
->>>>>>> 18713a2f
         """
         # Classify query to determine optimal weights
         query_analysis = self.query_classifier.analyze_query(query)
@@ -123,7 +99,7 @@
 
         tfidf_norm = tfidf_similarities / max_tfidf
         bm25_norm = bm25_scores / max_bm25
-<<<<<<< HEAD
+
         
         # Only use dense embeddings if enabled
         if self.use_embedding and hasattr(self, 'nlp') and self.document_embeddings is not None:
@@ -150,27 +126,7 @@
         
         # Get top results
         ranked_indices = combined_scores.argsort()[::-1][:self.max_results]
-        
-=======
-
-        # Combine scores with weights
-        combined_scores = (dense_weight * tfidf_norm) + (sparse_weight * bm25_norm)
-
-        # Get top results
-        ranked_indices = combined_scores.argsort()[::-1][: self.max_results]
-
-        # # Log some information about the search
-        # st.session_state.setdefault('last_search_info', {})
-        # st.session_state.last_search_info = {
-        #     'query_type': query_analysis.query_type.value,
-        #     'weights': {
-        #         'sparse': sparse_weight,
-        #         'dense': dense_weight,
-        #     },
-        #     'confidence': query_analysis.confidence
-        # }
-
->>>>>>> 18713a2f
+
         results = []
         for idx in ranked_indices:
             # Include all scores for debug/comparison
@@ -179,8 +135,7 @@
                 "tfidf_score": tfidf_similarities[idx],
                 "bm25_score": bm25_scores[idx],
             }
-<<<<<<< HEAD
-            
+
             # Only include dense score if embeddings were used
             if self.use_embedding and hasattr(self, 'nlp') and self.document_embeddings is not None:
                 result_meta['dense_score'] = dense_similarities[idx]
@@ -344,17 +299,3 @@
     text = read_text(file_path)
     chunks = chunk_text(text)
     return chunks, str(file_path)
-=======
-
-            # Return the document, source and combined score
-            results.append(
-                (
-                    self.documents[idx],
-                    self.doc_paths[idx],
-                    combined_scores[idx],
-                    result_meta,
-                )
-            )
-
-        return results
->>>>>>> 18713a2f
