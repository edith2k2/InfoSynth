streamlit==1.44.0
watchdog
python-dotenv
spacy
symspellpy
scikit-learn
pymupdf
colorama
google-generativeai
python-docx
markdown
bs4
striprtf
pytesseract
pillow
rank_bm25
numpy
<<<<<<< HEAD
beir
=======
orjson
>>>>>>> 18713a2f
<|MERGE_RESOLUTION|>--- conflicted
+++ resolved
@@ -15,8 +15,5 @@
 pillow
 rank_bm25
 numpy
-<<<<<<< HEAD
 beir
-=======
-orjson
->>>>>>> 18713a2f
+orjson